package ru.yandex.clickhouse.response;

import java.io.ByteArrayInputStream;
import java.io.IOException;
import java.io.InputStream;
import java.math.BigDecimal;
import java.math.BigInteger;
import java.net.URL;
import java.sql.Array;
import java.sql.Blob;
import java.sql.Clob;
import java.sql.Date;
import java.sql.JDBCType;
import java.sql.NClob;
import java.sql.Ref;
import java.sql.ResultSet;
import java.sql.ResultSetMetaData;
import java.sql.RowId;
import java.sql.SQLException;
import java.sql.SQLXML;
import java.sql.Struct;
import java.sql.Time;
import java.sql.Timestamp;
import java.sql.Types;
import java.time.Instant;
import java.time.LocalDate;
import java.time.LocalDateTime;
import java.time.LocalTime;
import java.time.ZoneId;
import java.time.ZonedDateTime;
import java.time.format.DateTimeFormatter;
import java.util.Calendar;
import java.util.GregorianCalendar;
import java.util.HashMap;
import java.util.Map;
import java.util.TimeZone;

import org.mockito.Mockito;
import org.testng.Assert;
import org.testng.annotations.BeforeMethod;
import org.testng.annotations.DataProvider;
import org.testng.annotations.Test;

import ru.yandex.clickhouse.ClickHouseStatement;
import ru.yandex.clickhouse.settings.ClickHouseProperties;

import static org.testng.Assert.assertEquals;
import static org.testng.Assert.assertFalse;
import static org.testng.Assert.assertNotNull;
import static org.testng.Assert.assertNull;
import static org.testng.Assert.assertTrue;
import static org.testng.Assert.fail;

public class ClickHouseResultSetTest {

    private ClickHouseProperties props;

    @BeforeMethod(groups = "unit")
    public void setUp() {
        props = Mockito.mock(ClickHouseProperties.class);
    }

    @DataProvider(name = "longArrays")
    public Object[][] longArrays() {
        return new Object[][]{
                {"[0]", new long[]{0}},
                {"[324000111222,123,-456]", new long[]{324000111222L, 123, -456}},
                {"[]", new long[]{}},
        };
    }

    @Test(groups = "unit", dataProvider = "longArrays")
    public void toLongArrayTest(String str, long[] expected) throws Exception {
        Assert.assertEquals(
                ClickHouseResultSet.toLongArray(
                    ByteFragment.fromString(str),
                    ClickHouseColumnInfo.parse("Array(UInt64)", "columnName", null)),
                expected
        );
    }


    @Test(groups = "unit")
    public void withoutTotals() throws Exception {
        String response =
          "SiteName\tcount()\n" +
            "String\tUInt64\n" +
            "hello.com\t21209048\n" +
            "there.com\t49302091\n";

        ByteArrayInputStream is = new ByteArrayInputStream(response.getBytes("UTF-8"));

        ResultSet rs = buildResultSet(is, 1024, "db", "table", false, null, null, props);

        rs.next();
        assertEquals("hello.com", rs.getString(1));
        assertEquals(21209048L, rs.getLong(2));

        rs.next();
        assertEquals("there.com", rs.getString(1));
        assertEquals(49302091L, rs.getLong(2));

        assertFalse(rs.next());
    }

    @Test(groups = "unit")
    public void withoutTotalsSingleColumn() throws Exception {
        String response =
          "SiteName\n" +
            "String\n" +
            "hello.com\n" +
            "there.com\n" +
            "\n" +
            "\n";

        ByteArrayInputStream is = new ByteArrayInputStream(response.getBytes("UTF-8"));

        ClickHouseResultSet rs = buildResultSet(is, 1024, "db", "table", false, null, null, props);

        rs.next();
        assertEquals("hello.com", rs.getString(1));

        rs.next();
        assertEquals("there.com", rs.getString(1));

        rs.next();
        assertEquals("", rs.getString(1));

        rs.next();
        assertEquals("", rs.getString(1));

        assertFalse(rs.next());
        try {
            rs.getTotals();
            fail("The getTotals shall fail when usesWithTotals is set to false.");
        } catch (IllegalStateException e) {
            // this is expected
        }
        assertFalse(rs.next());
    }

    @Test(groups = "unit")
    public void withTotals() throws Exception {
        String response = "SiteName\tcount()\n" +
          "String\tUInt64\n" +
          "hello.com\t21209048\n" +
          "there.com\t49302091\n" +
          "\n" +
          "\t70511139\n";

        ByteArrayInputStream is = new ByteArrayInputStream(response.getBytes("UTF-8"));

        ClickHouseResultSet rs = buildResultSet(is, 1024, "db", "table", true, null, null, props);

        rs.next();
        assertEquals("hello.com", rs.getString(1));
        assertEquals(21209048L, rs.getLong(2));

        rs.next();
        assertEquals("there.com", rs.getString(1));
        assertEquals(49302091L, rs.getLong(2));

        assertFalse(rs.next());

        rs.getTotals();
        assertEquals("", rs.getString(1));
        assertEquals(70511139L, rs.getLong(2));
    }

    @Test
    public void withTotalsAndEmptyStrings() throws Exception {
        String response = "SiteName\tCountry\n" +
          "String\tString\n" +
          "hello.com\tPoland\n" +
          "there.com\tUSA\n" +
          "\t\n" +
          "other.com\t\n" +
          "\n" +
          "\t\n";

        ByteArrayInputStream is = new ByteArrayInputStream(response.getBytes("UTF-8"));

        ClickHouseResultSet rs = buildResultSet(is, 1024, "db", "table", true, null, null, props);

        rs.next();
        assertEquals("hello.com", rs.getString(1));
        assertEquals("Poland", rs.getString(2));


        rs.next();
        assertEquals("there.com", rs.getString(1));
        assertEquals("USA", rs.getString(2));

        rs.next();
        assertEquals("", rs.getString(1));
        assertEquals("", rs.getString(2));

        rs.next();
        assertEquals("other.com", rs.getString(1));
        assertEquals("", rs.getString(2));

        assertFalse(rs.next());

        rs.getTotals();
        assertEquals("", rs.getString(1));
        assertEquals(70511139L, rs.getLong(2));
    }

    @Test(groups = "unit")
    public void withTotalsSingleColumn() throws Exception {
        String response =
          "SiteName\n" +
            "String\n" +
            "hello.com\n" +
            "there.com\n" +
            "\n" +
            "other.com\n" +
            "\n" + // with totals separator row
            "\n"; // with totals values row

        ByteArrayInputStream is = new ByteArrayInputStream(response.getBytes("UTF-8"));

        ResultSet rs = buildResultSet(is, 1024, "db", "table", true, null, null, props);

        rs.next();
        assertEquals("hello.com", rs.getString(1));

        rs.next();
        assertEquals("there.com", rs.getString(1));

        rs.next();
        assertEquals("", rs.getString(1));

        rs.next();
        assertEquals("other.com", rs.getString(1));

        assertFalse(rs.next());
    }

    @Test(groups = "unit")
    public void withTotalsSingleIntColumn() throws Exception {
        String response =
          "Code\n" +
            "UInt64\n" +
            "1\n" +
            "2\n" +
            "3\n" +
            "\n" + // with totals separator row
            "0"; // with totals values row

        ByteArrayInputStream is = new ByteArrayInputStream(response.getBytes("UTF-8"));

        ClickHouseResultSet rs = buildResultSet(is, 1024, "db", "table", true, null, null, props);

        rs.next();
        assertEquals(1L, rs.getLong(1));

        rs.next();
        assertEquals(2L, rs.getLong(1));

        rs.next();
        assertEquals(3L, rs.getLong(1));

        assertFalse(rs.next());

        rs.getTotals();
        assertEquals(0L, rs.getLong(1));
    }

<<<<<<< HEAD
    @Test
    public void withTotalsSingleFloatColumn() throws Exception {
        String response =
                "Code\n"
                        + "Float32\n"
                        + "1.0\n"
                        + "NaN\n"
                        + "nan\n"
                        + "Infinity\n"
                        + "+Infinity\n"
                        + "-Infinity\n"
                        + "inf\n"
                        + "+inf\n"
                        + "-inf\n"
                        + "\n"  // with totals separator row
                        + "0"; // with totals values row

        ByteArrayInputStream is = new ByteArrayInputStream(response.getBytes("UTF-8"));

        ClickHouseResultSet rs = buildResultSet(is, 1024, "db", "table", true, null, null, props);

        rs.next();
        assertEquals(1f, rs.getObject(1));

        rs.next();
        assertTrue(Float.isNaN((Float) rs.getObject(1)));

        rs.next();
        assertTrue(Float.isNaN((Float) rs.getObject(1)));

        rs.next();
        assertEquals(Float.POSITIVE_INFINITY, rs.getObject(1));

        rs.next();
        assertEquals(Float.POSITIVE_INFINITY, rs.getObject(1));

        rs.next();
        assertEquals(Float.NEGATIVE_INFINITY, rs.getObject(1));

        rs.next();
        assertEquals(Float.POSITIVE_INFINITY, rs.getObject(1));

        rs.next();
        assertEquals(Float.POSITIVE_INFINITY, rs.getObject(1));

        rs.next();
        assertEquals(Float.NEGATIVE_INFINITY, rs.getObject(1));

        assertFalse(rs.next());

        rs.getTotals();
        assertEquals(0L, rs.getLong(1));
    }

    @Test
=======
    @Test(groups = "unit")
>>>>>>> 26da7d8a
    public void withTotalsSingleNullableColumn() throws Exception {
        String response =
          "SiteName\n" +
            "Nullable(String)\n" +
            "hello.com\n" +
            "there.com\n" +
            "\n" +
            "\\N\n" +
            "other.com\n" +
            "\n" + // with totals separator row
            "\\N\n";// with totals values row

        ByteArrayInputStream is = new ByteArrayInputStream(response.getBytes("UTF-8"));

        ClickHouseResultSet rs = buildResultSet(is, 1024, "db", "table", true, null, null, props);

        rs.next();
        assertEquals("hello.com", rs.getString(1));

        rs.next();
        assertEquals("there.com", rs.getString(1));

        rs.next();
        assertEquals("", rs.getString(1));

        rs.next();
        assertNull(rs.getString(1));

        rs.next();
        assertEquals("other.com", rs.getString(1));

        assertFalse(rs.next());

        rs.getTotals();
        assertNull(rs.getString(1));
    }

    @Test(groups = "unit")
    public void testIsLast() throws Exception {
        String response =
                "SiteName\tcount()\n" +
                        "String\tUInt64\n" +
                        "hello.com\t21209048\n" +
                        "there.com\t49302091\n";

        ByteArrayInputStream is = new ByteArrayInputStream(response.getBytes("UTF-8"));

        ResultSet rs = buildResultSet(is, 1024, "db", "table", false, null, null, props);

        assertFalse(rs.isLast());
        assertTrue(rs.next());
        assertFalse(rs.isLast());
        assertTrue(rs.next());
        assertTrue(rs.isLast());
        assertFalse(rs.next());
    }

    @Test(groups = "unit")
    public void testIsFirst() throws Exception {
        String response =
                "SiteName\tcount()\n" +
                        "String\tUInt64\n" +
                        "hello.com\t21209048\n" +
                        "there.com\t49302091\n";

        ByteArrayInputStream is = new ByteArrayInputStream(response.getBytes("UTF-8"));

        ResultSet rs = buildResultSet(is, 1024, "db", "table", false, null, null, props);

        assertFalse(rs.isFirst());
        assertTrue(rs.next());
        assertTrue(rs.isFirst());
        assertTrue(rs.next());
        assertFalse(rs.isFirst());
    }

    @Test(groups = "unit")
    public void testBeforeFirst() throws Exception {
        String response =
                "SiteName\tcount()\n" +
                        "String\tUInt64\n" +
                        "hello.com\t21209048\n" +
                        "there.com\t49302091\n";

        ByteArrayInputStream is = new ByteArrayInputStream(response.getBytes("UTF-8"));

        ResultSet rs = buildResultSet(is, 1024, "db", "table", false, null, null, props);

        assertTrue(rs.isBeforeFirst());
        assertTrue(rs.next());
        assertFalse(rs.isBeforeFirst());
        is.close();
    }

    @Test(groups = "unit")
    public void testIsAfterLast() throws Exception {
        String response =
                "SiteName\tcount()\n" +
                        "String\tUInt64\n" +
                        "hello.com\t21209048\n" +
                        "there.com\t49302091\n";

        ByteArrayInputStream is = new ByteArrayInputStream(response.getBytes("UTF-8"));

        ResultSet rs = buildResultSet(is, 1024, "db", "table", false, null, null, props);

        assertFalse(rs.isAfterLast());
        assertTrue(rs.next());
        assertFalse(rs.isAfterLast());
        assertTrue(rs.next());
        assertFalse(rs.isAfterLast());
        assertFalse(rs.next());
        assertTrue(rs.isAfterLast());
    }

    @Test(groups = "unit")
    public void testDecimalMetadata() throws Exception {
        String response =
            "sum(myMoney)\n" +
            "Decimal(38, 3)\n" +
            "12955152630.539";
        ByteArrayInputStream is = new ByteArrayInputStream(response.getBytes("UTF-8"));
        ResultSet rs = buildResultSet(is, 1024, "db", "table", false, null, null, props);
        rs.next();
        assertEquals(rs.getMetaData().getColumnType(1), Types.DECIMAL);
        assertEquals(rs.getMetaData().getColumnTypeName(1), "Decimal(38, 3)");
        assertEquals(rs.getMetaData().getColumnClassName(1), BigDecimal.class.getCanonicalName());
        assertEquals(rs.getObject(1), new BigDecimal("12955152630.539"));
        assertEquals(rs.getMetaData().getScale(1), 3);
        assertEquals(rs.getMetaData().getPrecision(1), 38);
    }

    @Test(groups = "unit")
    public void testArrayString() throws Exception {
        String response =
            "FOO\n"
          + "Array(String)\n"
          + "[foo,bar]\n";
        ByteArrayInputStream is = new ByteArrayInputStream(response.getBytes("UTF-8"));
        ResultSet rs = buildResultSet(is, 1024, "db", "table", false, null, null, props);
        ResultSetMetaData meta = rs.getMetaData();
        assertEquals("java.sql.Array", meta.getColumnClassName(1));
        rs.next();
        Object o = rs.getObject(1);
        assertTrue(Array.class.isAssignableFrom(o.getClass()),
            o.getClass().getCanonicalName());
        String[] s = (String[]) ((Array) o).getArray();
        assertEquals("foo", s[0]);
        assertEquals("bar", s[1]);
    }

    @Test(groups = "unit")
    public void test3dArrayString() throws Exception {
        String response =
            "FOO\n"
          + "Array(Array(Array(String)))\n"
          + "[[[a,b],[c,d]],[[e,f],[g,h]]]";
        ByteArrayInputStream is = new ByteArrayInputStream(response.getBytes("UTF-8"));
        ResultSet rs = buildResultSet(is, 1024, "db", "table", false, null, null, props);
        ResultSetMetaData meta = rs.getMetaData();
        assertEquals("java.sql.Array", meta.getColumnClassName(1));
        rs.next();

        Object o = rs.getObject(1);
        assertTrue(Array.class.isAssignableFrom(o.getClass()), o.getClass().getCanonicalName());
        String[][][] actual = (String[][][]) ((Array) o).getArray();
        String[][][] expected = {{{"a", "b"}, {"c","d"}}, {{"e", "f"}, {"g", "h"}}};
        assertEquals(expected.length, actual.length);
        for (int i = 0; i < expected.length; ++i) {
            assertEquals(expected[i].length, actual[i].length);
            for (int j = 0; j < expected[i].length; ++j) {
                assertEquals(expected[i][j].length, actual[i][j].length);
                for (int k = 0; k < expected[i][j].length; ++k) {
                    assertEquals(expected[i][j][k], actual[i][j][k]);
                }
            }
        }
    }

    @Test(groups = "unit")
    public void testClassNamesObjects() throws Exception {
        String testData = ClickHouseTypesTestData.buildTestString();
        ByteArrayInputStream is = new ByteArrayInputStream(testData.getBytes("UTF-8"));
        ResultSet rs = buildResultSet(is, testData.length(), "db", "table", false, null,
            TimeZone.getTimeZone("UTC"), props);
        rs.next();
        ResultSetMetaData meta = rs.getMetaData();
        for (int i = 1; i <= meta.getColumnCount(); i++) {
            String typeName = meta.getColumnTypeName(i);
            String className = null;
            try {
                className = meta.getColumnClassName(i);
            } catch (Exception e) {
                fail("Unable to determine class name for " + typeName, e);
            }
            Class<?> clazz = Class.forName(className);
            assertNotNull(
                clazz,
                "Class not available. class name: " + className + ", type name: " + typeName);
            Object o = rs.getObject(i);
            if (o == null && meta.isNullable(i) > 0) {
                continue;
            }
            assertNotNull(
                o,
                "Object null. class name: " + className + ", type name: " + typeName);
            assertTrue(
                clazz.isInstance(rs.getObject(i)),
                "Class mismatch. class name: " + className + ", type name: " + typeName +
                    " object class: " + o.getClass().getCanonicalName());
        }
    }

    @Test(groups = "unit")
    public void testGetColumnNames() throws Exception {
        String response = "SiteName\tCountry\n" +
                "String\tString\n" +
                "hello.com\tPoland\n" +
                "there.com\tUSA\n" +
                "\t\n" +
                "other.com\t\n" +
                "\n" +
                "\t\n";

        ByteArrayInputStream is = new ByteArrayInputStream(response.getBytes("UTF-8"));

        ClickHouseResultSet rs = buildResultSet(is, 1024, "db", "table", false, null, null, props);
        String[] columnNames = rs.getColumnNames();
        assertEquals(2, columnNames.length);
        assertEquals("SiteName", columnNames[0]);
        assertEquals("Country", columnNames[1]);
    }

    /**
     * By jdbc specification
     *
     * If the value is SQL <code>NULL</code>, the value returned is <code>0</code>
     *
     * {@link java.sql.ResultSet#getByte(int)}
     * {@link java.sql.ResultSet#getShort(int)}
     * {@link java.sql.ResultSet#getInt(int)}
     * {@link java.sql.ResultSet#getLong(int)}
     * {@link java.sql.ResultSet#getFloat(int)}
     * {@link java.sql.ResultSet#getDouble(int)}
     *
     * If the value is SQL <code>NULL</code>, the value returned is <code>null</code>
     *
     * {@link java.sql.ResultSet#getBigDecimal(int)}
     * {@link java.sql.ResultSet#getTime(int)}
     * {@link java.sql.ResultSet#getDate(int)}
     * {@link java.sql.ResultSet#getTimestamp(int)}
     * {@link java.sql.ResultSet#getURL(int)} unsupported now
     * {@link java.sql.ResultSet#getAsciiStream(int)} unsupported now
     */
    @Test(groups = "unit")
    public void testNulls() throws Exception {
        String response =
                "Type\n" +
                        "Nullable(Int8)\n" +
                        "\\N\n";

        ByteArrayInputStream is = new ByteArrayInputStream(response.getBytes("UTF-8"));

        ResultSet rs = buildResultSet(is, 1024, "db", "table", false, null, null, props);

        rs.next();
        //0
        assertEquals(0, rs.getByte(1));
        assertEquals(0, rs.getShort(1));
        assertEquals(0, rs.getInt(1));
        assertEquals(0, rs.getLong(1));
        assertEquals((float) 0, rs.getFloat(1));
        assertEquals((double)0, rs.getDouble(1));

        //null
        assertNull(rs.getBigDecimal(1));
        assertNull(rs.getTime(1));
        assertNull(rs.getDate(1));
        assertNull(rs.getTimestamp(1));

        //unsupported now
        //assertNull(rs.getURL(1));
        //assertNull(rs.getAsciiStream(1));

        assertFalse(rs.next());
    }

    // this test checks mapping of SQL type to Java class
    // according to spec appendix table B-3
    @Test(groups = "unit")
    public void testJDBCTableB3() throws Exception {
        String testData = ClickHouseTypesTestData.buildTestString();
        ByteArrayInputStream is = new ByteArrayInputStream(testData.getBytes("UTF-8"));
        ResultSet rs = buildResultSet(is, testData.length(), "db", "table", false, null,
            TimeZone.getTimeZone("UTC"), props);
        rs.next();
        ResultSetMetaData meta = rs.getMetaData();
        for (int i = 1; i <= meta.getColumnCount(); i++) {
            if (meta.isNullable(i) == ResultSetMetaData.columnNullable) {
                continue;
            }
            JDBCType jdbcType = JDBCType.valueOf(meta.getColumnType(i));
            Class<?> clazz = jdbcMappingTableB3().get(jdbcType);
            // of course, we have one exception :-)
            if ("UInt64".equals(meta.getColumnTypeName(i))) {
                clazz = BigInteger.class;
            }
            assertNotNull(clazz, "no class mapping for type " + jdbcType);
            Object o = rs.getObject(i);
            assertNotNull(o, "null object for column " + i + " jdbcType: " + jdbcType.toString());
            assertTrue(
                clazz.isInstance(o),
                "type: " + jdbcType.toString() + " clazz: " + clazz.getName() +
                    " vs. object: " + o.getClass().getName());
        }
    }

    @Test(groups = "unit")
    public void testFindColumn() throws Exception {

        /*
         * See JDBC 4.2 spec, 15.2.3:
         *
         * - case insensitive
         * - duplicates: return first
         * - throw SQLException if not found
         */

        String response =
            "col_a\tcol_b\tcol_a\tCOL_C\n" +
            "UInt8\tUInt8\tUInt8\tUInt8\n" +
            "1\t1\t1\t1\n";
        ByteArrayInputStream is = new ByteArrayInputStream(response.getBytes("UTF-8"));
        ResultSet rs = buildResultSet(is, 1024, "db", "table", false, null, null, props);
        assertEquals(rs.findColumn("col_a"), 1);
        assertEquals(rs.findColumn("COL_A"), 1);
        assertEquals(rs.findColumn("Col_A"), 1);
        assertEquals(rs.findColumn("col_b"), 2);
        assertEquals(rs.findColumn("col_c"), 4);
        try {
            rs.findColumn("col_d");
            fail();
        } catch (SQLException sqle) {
            // expected
        }
        try {
            rs.findColumn(null);
            fail();
        } catch (SQLException sqle) {
            // expected
        }
        try {
            rs.findColumn("");
            fail();
        } catch (SQLException sqle) {
            // expected
        }
    }

    // this test checks mapping of SQL type to Java class
    // according to spec appendix table B-1
    @Test(groups = "unit")
    public void testJDBCTableB1() throws Exception {
        String testData = ClickHouseTypesTestData.buildTestString();
        ByteArrayInputStream is = new ByteArrayInputStream(testData.getBytes("UTF-8"));
        ResultSet rs = buildResultSet(is, testData.length(), "db", "table", false, null,
            TimeZone.getTimeZone("UTC"), props);
        rs.next();
        ResultSetMetaData meta = rs.getMetaData();
        for (int i = 1; i <= meta.getColumnCount(); i++) {
            if (meta.isNullable(i) == ResultSetMetaData.columnNullable) {
                continue;
            }
            JDBCType jdbcType = JDBCType.valueOf(meta.getColumnType(i));
            Class<?> clazz = jdbcMappingTableB1().get(jdbcType);
            switch (clazz.getName()) {
                case "byte":
                    rs.getByte(i);
                    break;
                case "short":
                    rs.getShort(i);
                    break;
                case "int":
                    rs.getInt(i);
                    break;
                case "long":
                    rs.getLong(i);
                    break;
                case "float":
                    rs.getFloat(i);
                    break;
                case "double":
                    rs.getDouble(i);
                    break;
                case "boolean":
                    rs.getBoolean(i);
                    break;
                default:
                    Object o = rs.getObject(i, clazz);
                    if (o != null) {
                        assertTrue(clazz.isInstance(o));
                    }
                    break;
            }
        }
    }

    @Test(groups = "unit")
    public void testGetDateCalendarJVMTime() throws Exception {
        String testData = "column\nDateTime\n2020-02-08 01:02:03";
        ByteArrayInputStream is = new ByteArrayInputStream(testData.getBytes("UTF-8"));
        ResultSet rs = buildResultSet(is, testData.length(), "db", "table", false, null,
            TimeZone.getTimeZone("UTC"), props);
        rs.next();
        Calendar cal = new GregorianCalendar();
        cal.setTimeZone(TimeZone.getTimeZone("America/Los_Angeles"));
        Date d = rs.getDate(1, cal);
        // d.toLocalDate() is deprecated and it does not take TimeZone into count
        assertEquals(Instant.ofEpochMilli(
            rs.getDate(1, cal).getTime()).atZone(ZoneId.of("UTC")).toLocalDate(), LocalDate.of(2020, 2, 8));
        assertEquals(
            d.getTime() / 1000,
            ZonedDateTime
                .of(
                    LocalDate.of(2020, 2, 8),
                    LocalTime.MIDNIGHT,
                    ZoneId.of("UTC"))
                .toEpochSecond());
    }

    @Test(groups = "unit")
    public void testGetDateCalendarServerTime() throws Exception {
        Mockito
            .when(props.isUseServerTimeZoneForDates())
            .thenReturn(Boolean.TRUE);
        String testData = "column\nDateTime\n2020-02-08 01:02:03";
        ByteArrayInputStream is = new ByteArrayInputStream(testData.getBytes("UTF-8"));
        ResultSet rs = buildResultSet(is, testData.length(), "db", "table", false, null,
            TimeZone.getTimeZone("UTC"), props);
        rs.next();
        Calendar cal = new GregorianCalendar();
        cal.setTimeZone(TimeZone.getTimeZone("America/Los_Angeles"));
        Date d = rs.getDate(1, cal);
        assertEquals(d.getTime(), 
            LocalDate.of(2020, 2, 8).atStartOfDay(ZoneId.of("UTC"))
                .toInstant().toEpochMilli());
        assertEquals(
            d.getTime() / 1000,
            ZonedDateTime
                .of(
                    LocalDate.of(2020, 2, 8),
                    LocalTime.MIDNIGHT,
                    ZoneId.of("UTC"))
                .toEpochSecond());
    }

    @Test(groups = "unit")
    public void testLocalDateTime() throws Exception {
        String response =
                "SiteName\n" +
                        "Nullable(DateTime)\n" +
                        "2021-01-08 11:05:14\n" +
                        "there.com\n" +
                        "\n" +
                        "\\N\n" +
                        "other.com\n" +
                        "\n" + // with totals separator row
                        "\\N\n";// with totals values row

        ByteArrayInputStream is = new ByteArrayInputStream(response.getBytes("UTF-8"));
        ClickHouseResultSet rs = buildResultSet(is, 1024, "db", "table", true, null, null, props);
        rs.next();
        
        LocalDateTime expectedTime = LocalDateTime.parse("2021-01-08 11:05:14", 
            DateTimeFormatter.ofPattern("yyyy-MM-dd HH:mm:ss"));
        assertEquals(expectedTime, rs.getObject(1, LocalDateTime.class));
    }

    private static ClickHouseResultSet buildResultSet(InputStream is, int bufferSize, String db,
        String table, boolean usesWithTotals, ClickHouseStatement statement, TimeZone timezone,
        ClickHouseProperties properties)
            throws IOException
    {
    	return new ClickHouseResultSet(is, bufferSize, db, table, usesWithTotals, statement,
    	    timezone, properties);
    }

    private static enum ClickHouseTypesTestData {

        // SELECT name FROM system.data_type_families WHERE alias_to <> '' ORDER BY name ASC

        // AggregateFunction
        Array("Array(String)", "[foo, bar]", false, false),
        Date("Date", "2019-03-03", false, true),
        DateTime("DateTime", "2019-03-03 13:37:42", false, true),
        Decimal("Decimal(12,2)", "42.23", false, true),
        // Decimal128
        // Decimal32
        // Decimal64
        Enum16("Enum16('foo'=0,'bar'=1)", "FOO", false, true),
        Enum8("Enum8('foo'=0,'bar'=1)", "BAR", false, true),
        FixedString("FixedString(3)", "BAZ", false, true),
        Float32("Float32", "42.23", false, true),
        Float64("Float64", "42.23", false, true),
        IPv4("IPv4", "127.0.0.1", false, true),
        IPv6("IPv6", "::1", false, true),
        Int16("Int16", "1337", false, true),
        Int32("Int32", "1337", false, true),
        Int64("Int64", "1337", false, true),
        Int8("Int8", "42", false, true),
        // IntervalDay
        // IntervalHour
        // IntervalMinute
        // IntervalMonth
        // IntervalQuarter
        // IntervalSecond
        // IntervalWeek
        // IntervalYear
        // LowCardinality
        // Nested
        // Nothing
        // Nullable
        String("String", "foo", true, true),
        Tuple("Tuple(UInt8, String)", "(42, 'foo')", false, true),
        UInt16("UInt16", "42", false, true),
        UInt32("UInt32", "23", false, true),
        UInt64("UInt64", "1337", false, true),
        UInt8("UInt8", "1", false, true),
        UUID("UUID", "61f0c404-5cb3-11e7-907b-a6006ad3dba0", true, true);

        private final String typeName;
        private final String serializedValue;
        private final boolean lowCardinalityCandidate;
        private final boolean nullableCandidate;

        ClickHouseTypesTestData(String typeName, String serializedValue,
            boolean lowCardinalityCandidate, boolean nullableCandidate)
        {
            this.typeName = typeName;
            this.serializedValue = serializedValue;
            this.lowCardinalityCandidate = lowCardinalityCandidate;
            this.nullableCandidate = nullableCandidate;
        }

        private static String buildTestString() {
            StringBuilder sb = new StringBuilder();
            // row 1: column names
            for (ClickHouseTypesTestData t : values()) {
                sb.append(t.typeName)
                  .append("\t");
                if (t.nullableCandidate) {
                    sb.append("Nullable(")
                      .append(t.typeName)
                      .append(')')
                      .append("\t");
                }
                if (t.lowCardinalityCandidate) {
                    sb.append("LowCardinality(")
                      .append(t.typeName)
                      .append(')')
                      .append("\t");
                }
            }
            sb.replace(sb.length(), sb.length(), "\n");

            // row 2: type names
            sb.append(sb.substring(0, sb.length()));

            // row 3 : example data
            for (ClickHouseTypesTestData t : values()) {
                sb.append(t.serializedValue)
                  .append("\t");
                if (t.nullableCandidate) {
                    sb.append("\\N\t");
                }
                if (t.lowCardinalityCandidate) {
                    sb.append(t.serializedValue)
                      .append("\t");
                }
            }
            sb.replace(sb.length(), sb.length(), "\n");
            return sb.toString();
        }
    }

    private static Map<JDBCType, Class<?>> jdbcMappingTableB3() {
        Map<JDBCType, Class<?>> map = new HashMap<>();
        map.put(JDBCType.CHAR,          String.class);
        map.put(JDBCType.VARCHAR,       String.class);
        map.put(JDBCType.LONGVARCHAR,   String.class);
        map.put(JDBCType.NUMERIC,       BigDecimal.class);
        map.put(JDBCType.DECIMAL,       BigDecimal.class);
        map.put(JDBCType.BIT,           Boolean.class);
        map.put(JDBCType.BOOLEAN,       Boolean.class);
        map.put(JDBCType.TINYINT,       Integer.class);
        map.put(JDBCType.SMALLINT,      Integer.class);
        map.put(JDBCType.INTEGER,       Integer.class);
        map.put(JDBCType.BIGINT,        Long.class);
        map.put(JDBCType.REAL,          Float.class);
        map.put(JDBCType.FLOAT,         Double.class); // sic
        map.put(JDBCType.DOUBLE,        Double.class);
        map.put(JDBCType.BINARY,        byte[].class);
        map.put(JDBCType.VARBINARY,     byte[].class);
        map.put(JDBCType.LONGVARBINARY, byte[].class);
        map.put(JDBCType.DATE,          Date.class);
        map.put(JDBCType.TIME,          Time.class);
        map.put(JDBCType.TIMESTAMP,     Timestamp.class);
        map.put(JDBCType.DISTINCT,      Object.class);
        map.put(JDBCType.CLOB,          Clob.class);
        map.put(JDBCType.BLOB,          Blob.class);
        map.put(JDBCType.ARRAY,         Array.class);
        map.put(JDBCType.STRUCT,        Struct.class);
        map.put(JDBCType.REF,           Ref.class);
        map.put(JDBCType.DATALINK,      URL.class);
        map.put(JDBCType.JAVA_OBJECT,   Object.class);
        map.put(JDBCType.ROWID,         RowId.class);
        map.put(JDBCType.NCHAR,         String.class);
        map.put(JDBCType.NVARCHAR,      String.class);
        map.put(JDBCType.LONGNVARCHAR,  String.class);
        map.put(JDBCType.NCLOB,         NClob.class);
        map.put(JDBCType.SQLXML,        SQLXML.class);
        map.put(JDBCType.OTHER,         Object.class);
        return map;
    }

    private static Map<JDBCType, Class<?>> jdbcMappingTableB1() {
        Map<JDBCType, Class<?>> map = new HashMap<>();
        map.put(JDBCType.CHAR,          String.class);
        map.put(JDBCType.VARCHAR,       String.class);
        map.put(JDBCType.LONGVARCHAR,   String.class);
        map.put(JDBCType.NUMERIC,       BigDecimal.class);
        map.put(JDBCType.DECIMAL,       BigDecimal.class);
        map.put(JDBCType.BIT,           boolean.class);
        map.put(JDBCType.BOOLEAN,       boolean.class);
        map.put(JDBCType.TINYINT,       byte.class);
        map.put(JDBCType.SMALLINT,      short.class);
        map.put(JDBCType.INTEGER,       int.class);
        map.put(JDBCType.BIGINT,        long.class);
        map.put(JDBCType.REAL,          float.class);
        map.put(JDBCType.FLOAT,         double.class); // sic
        map.put(JDBCType.DOUBLE,        double.class);
        map.put(JDBCType.BINARY,        byte[].class);
        map.put(JDBCType.VARBINARY,     byte[].class);
        map.put(JDBCType.LONGVARBINARY, byte[].class);
        map.put(JDBCType.DATE,          Date.class);
        map.put(JDBCType.TIME,          Time.class);
        map.put(JDBCType.TIMESTAMP,     Timestamp.class);
        map.put(JDBCType.DISTINCT,      Object.class);
        map.put(JDBCType.CLOB,          Clob.class);
        map.put(JDBCType.BLOB,          Blob.class);
        map.put(JDBCType.ARRAY,         Array.class);
        map.put(JDBCType.STRUCT,        Struct.class);
        map.put(JDBCType.REF,           Ref.class);
        map.put(JDBCType.DATALINK,      URL.class);
        map.put(JDBCType.JAVA_OBJECT,   Object.class);
        map.put(JDBCType.ROWID,         RowId.class);
        map.put(JDBCType.NCHAR,         String.class);
        map.put(JDBCType.NVARCHAR,      String.class);
        map.put(JDBCType.LONGNVARCHAR,  String.class);
        map.put(JDBCType.NCLOB,         NClob.class);
        map.put(JDBCType.SQLXML,        SQLXML.class);
        map.put(JDBCType.OTHER,         Object.class);
        return map;
    }

}<|MERGE_RESOLUTION|>--- conflicted
+++ resolved
@@ -267,7 +267,6 @@
         assertEquals(0L, rs.getLong(1));
     }
 
-<<<<<<< HEAD
     @Test
     public void withTotalsSingleFloatColumn() throws Exception {
         String response =
@@ -322,10 +321,8 @@
         assertEquals(0L, rs.getLong(1));
     }
 
-    @Test
-=======
-    @Test(groups = "unit")
->>>>>>> 26da7d8a
+
+    @Test(groups = "unit")
     public void withTotalsSingleNullableColumn() throws Exception {
         String response =
           "SiteName\n" +
