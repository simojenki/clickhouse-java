--- conflicted
+++ resolved
@@ -846,12 +846,8 @@
         HttpEntity entity = null;
         try {
             URI uri = buildRequestUri(null, null, additionalDBParams, null, false);
-<<<<<<< HEAD
+            uri = followRedirects(uri);
             HttpEntity requestEntity = new BodyEntityWrapper(sql, content);
-=======
-            uri = followRedirects(uri);
-            HttpEntity requestEntity = new BodyEntityWrapper(sql + " FORMAT " + format.name(), content);
->>>>>>> 8481c132
 
             HttpPost httpPost = new HttpPost(uri);
             if (properties.isDecompress()) {
