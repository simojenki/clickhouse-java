--- conflicted
+++ resolved
@@ -378,7 +378,6 @@
     }
 
     @Test
-<<<<<<< HEAD
     public void testInsertValuesFunctions() throws Exception {
         PreparedStatementParser s = PreparedStatementParser.parse(
             "INSERT INTO foo(id, src, dst) "
@@ -389,7 +388,9 @@
             ", IPv4ToIPv6(toIPv4(",
             ")), IPv4ToIPv6(toIPv4(",
             ")))"}, s);
-=======
+    }
+
+    @Test
     public void testMultiLineValues() {
         PreparedStatementParser s = PreparedStatementParser.parse(
             "INSERT INTO table1\n"
@@ -418,7 +419,6 @@
         Assert.assertEquals(s.getParts().get(4), "),(");
         Assert.assertEquals(s.getParts().get(5), ",");
         Assert.assertEquals(s.getParts().get(6), ")\n");
->>>>>>> b53387e9
     }
 
     private static void assertMatchParts(String[] expected, PreparedStatementParser stmt) {
